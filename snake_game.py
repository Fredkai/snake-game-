--- conflicted
+++ resolved
@@ -1,22 +1,18 @@
 #!/usr/bin/env python3
 """
-Enhanced Terminal Snake Game
-A polished Snake game with improved consistency, smoother controls, and better features.
-Use WASD or arrow keys to control the snake.
+Enhanced Terminal Snake Game with AI Player
+A polished Snake game with improved consistency, smoother controls, AI player with A* pathfinding, and better features.
+Use WASD or arrow keys to control the snake, or watch the AI play.
 """
 
 import random
 import time
 import sys
 import os
-<<<<<<< HEAD
 import heapq
-from collections import deque
-=======
 import threading
 from collections import deque
 from enum import Enum
->>>>>>> d3f5933d
 
 # For cross-platform input handling
 try:
@@ -173,13 +169,8 @@
         # Print bottom border
         print('╚' + '═' * self.width + '╝')
         
-<<<<<<< HEAD
-        # Print score and controls
-        print(f'Score: {self.score}')
-=======
         # Game info
         print(f'Score: {self.score}   Length: {len(self.snake)}   Speed: {1/self.get_speed():.1f}')
->>>>>>> d3f5933d
         
         # Controls and status
         if self.state == GameState.PLAYING:
@@ -360,69 +351,99 @@
             termios.tcsetattr(sys.stdin, termios.TCSADRAIN, self.old_settings)
 
 def play_human_mode(game, input_handler):
-    """Human player game loop"""
-    while not game.game_over:
-        # Draw the game
-        game.draw_game()
-        print('Controls: WASD or Arrow Keys to move, Q to quit')
-        
-        # Get input
+    """Human player game loop with enhanced timing"""
+    last_update = time.time()
+    
+    while game.state not in [GameState.GAME_OVER, GameState.QUIT]:
+        current_time = time.time()
+        
+        # Handle input
         key = input_handler.get_key()
-        
-        # Process input
         if key:
             if key.upper() == 'Q':
+                game.state = GameState.QUIT
                 break
-            elif key in ['W', 'UP']:
-                game.change_direction((0, -1))
-            elif key in ['S', 'DOWN']:
-                game.change_direction((0, 1))
-            elif key in ['A', 'LEFT']:
-                game.change_direction((-1, 0))
-            elif key in ['D', 'RIGHT']:
-                game.change_direction((1, 0))
-        
-        # Move snake
-        game.move_snake()
-        
-        # Game speed (adjust as needed)
-        time.sleep(0.15)
+            elif key.upper() == 'P' and game.state in [GameState.PLAYING, GameState.PAUSED]:
+                game.state = GameState.PAUSED if game.state == GameState.PLAYING else GameState.PLAYING
+            elif key.upper() == 'R' and game.state == GameState.GAME_OVER:
+                game.reset_game()
+            elif game.state == GameState.PLAYING:
+                # Direction controls
+                direction_map = {
+                    'W': Direction.UP, 'UP': Direction.UP,
+                    'S': Direction.DOWN, 'DOWN': Direction.DOWN,
+                    'A': Direction.LEFT, 'LEFT': Direction.LEFT,
+                    'D': Direction.RIGHT, 'RIGHT': Direction.RIGHT
+                }
+                if key in direction_map:
+                    game.change_direction(direction_map[key])
+        
+        # Update game at consistent intervals
+        if current_time - last_update >= game.get_speed():
+            game.update()
+            last_update = current_time
+        
+        # Render
+        game.draw()
+        
+        # Small sleep to prevent excessive CPU usage
+        time.sleep(0.01)
 
 def play_ai_mode(game, input_handler):
-    """AI player game loop"""
+    """AI player game loop with enhanced timing"""
     ai_player = AIPlayer(game)
-    
-    while not game.game_over:
-        # Draw the game
-        game.draw_game()
-        print('🤖 AI Mode - Press Q to quit, any other key to pause')
-        
-        # Check for user input (quit or pause)
+    last_update = time.time()
+    
+    while game.state not in [GameState.GAME_OVER, GameState.QUIT]:
+        current_time = time.time()
+        
+        # Handle user input (quit or pause)
         key = input_handler.get_key()
-        if key and key.upper() == 'Q':
-            break
-        elif key:
-            print('Paused. Press any key to continue...')
-            input_handler.get_key()
-        
-        # AI makes decision
-        ai_direction = ai_player.get_next_direction()
-        if ai_direction:
-            game.change_direction(ai_direction)
-        
-        # Move snake
-        game.move_snake()
-        
-        # AI game speed (slightly faster for demo)
-        time.sleep(0.08)
+        if key:
+            if key.upper() == 'Q':
+                game.state = GameState.QUIT
+                break
+            elif key.upper() == 'P' and game.state in [GameState.PLAYING, GameState.PAUSED]:
+                game.state = GameState.PAUSED if game.state == GameState.PLAYING else GameState.PLAYING
+            elif key.upper() == 'R' and game.state == GameState.GAME_OVER:
+                game.reset_game()
+        
+        # AI makes decision when playing
+        if game.state == GameState.PLAYING:
+            ai_direction = ai_player.get_next_direction()
+            if ai_direction:
+                # Convert tuple direction to Direction enum
+                direction_map = {
+                    (0, -1): Direction.UP,
+                    (0, 1): Direction.DOWN,
+                    (-1, 0): Direction.LEFT,
+                    (1, 0): Direction.RIGHT
+                }
+                if ai_direction in direction_map:
+                    game.change_direction(direction_map[ai_direction])
+        
+        # Update game at consistent intervals (slightly faster for AI demo)
+        ai_speed = max(0.05, game.get_speed() * 0.8)  # 20% faster than human speed
+        if current_time - last_update >= ai_speed:
+            game.update()
+            last_update = current_time
+        
+        # Render with AI-specific info
+        game.draw()
+        if game.state == GameState.PLAYING:
+            print('🤖 AI Mode - Press P to pause, Q to quit')
+        elif game.state == GameState.PAUSED:
+            print('🤖 AI PAUSED - Press P to resume, Q to quit')
+        
+        # Small sleep to prevent excessive CPU usage
+        time.sleep(0.01)
 
 def main():
-<<<<<<< HEAD
-    """Main game entry point with mode selection"""
-    print("🐍 Welcome to Snake Game! 🐍")
+    """Main game entry point with mode selection and enhanced features"""
+    print("🐍 Enhanced Snake Game with AI! 🐍")
     print("Choose your mode:")
-    print("1. Human Player (WASD/Arrow Keys)")
-    print("2. AI Player (Watch the AI play)")
+    print("1. Human Player (Enhanced controls with pause/resume)")
+    print("2. AI Player (Watch the AI play with A* pathfinding)")
     print("3. Quit")
     
     while True:
@@ -430,39 +451,33 @@
         
         if choice == '1':
             # Human mode
+            print("\n🎮 Starting Human Mode...")
+            time.sleep(0.5)
+            
             game = SnakeGame()
             input_handler = InputHandler()
             
             try:
                 play_human_mode(game, input_handler)
                 
-                # Final screen if game over
-                if game.game_over:
-                    game.draw_game()
-                    print('Press any key to return to menu...')
-                    input_handler.get_key()
-                    
             except KeyboardInterrupt:
                 print("\n\nGame interrupted by user.")
             finally:
                 input_handler.cleanup()
-                print(f"\nFinal Score: {game.score}")
+                print(f"\n🎮 Final Score: {game.score}")
                 print("Returning to menu...\n")
                 
         elif choice == '2':
             # AI mode
+            print("\n🤖 Starting AI Mode...")
+            time.sleep(0.5)
+            
             game = SnakeGame()
             input_handler = InputHandler()
             
             try:
                 play_ai_mode(game, input_handler)
                 
-                # Final screen if game over
-                if game.game_over:
-                    game.draw_game()
-                    print('AI finished! Press any key to return to menu...')
-                    input_handler.get_key()
-                    
             except KeyboardInterrupt:
                 print("\n\nGame interrupted by user.")
             finally:
@@ -471,64 +486,10 @@
                 print("Returning to menu...\n")
                 
         elif choice == '3':
-            print("Thanks for playing Snake Game! 🐍")
+            print("Thanks for playing Enhanced Snake Game with AI! 🐍🤖")
             break
         else:
             print("Invalid choice. Please enter 1, 2, or 3.")
-=======
-    """Main game loop with consistent timing"""
-    game = SnakeGame()
-    input_handler = InputHandler()
-    
-    print("🐍 Welcome to Enhanced Snake Game! 🐍")
-    print("Loading...")
-    time.sleep(1)
-    
-    try:
-        last_update = time.time()
-        
-        while game.state != GameState.QUIT:
-            current_time = time.time()
-            
-            # Handle input
-            key = input_handler.get_key()
-            if key:
-                if key.upper() == 'Q':
-                    game.state = GameState.QUIT
-                    break
-                elif key.upper() == 'P' and game.state in [GameState.PLAYING, GameState.PAUSED]:
-                    game.state = GameState.PAUSED if game.state == GameState.PLAYING else GameState.PLAYING
-                elif key.upper() == 'R' and game.state == GameState.GAME_OVER:
-                    game.reset_game()
-                elif game.state == GameState.PLAYING:
-                    # Direction controls
-                    direction_map = {
-                        'W': Direction.UP, 'UP': Direction.UP,
-                        'S': Direction.DOWN, 'DOWN': Direction.DOWN,
-                        'A': Direction.LEFT, 'LEFT': Direction.LEFT,
-                        'D': Direction.RIGHT, 'RIGHT': Direction.RIGHT
-                    }
-                    if key in direction_map:
-                        game.change_direction(direction_map[key])
-            
-            # Update game at consistent intervals
-            if current_time - last_update >= game.get_speed():
-                game.update()
-                last_update = current_time
-            
-            # Render
-            game.draw()
-            
-            # Small sleep to prevent excessive CPU usage
-            time.sleep(0.01)
-            
-    except KeyboardInterrupt:
-        print("\n\nGame interrupted by user.")
-    finally:
-        input_handler.cleanup()
-        print(f"\n🎮 Final Score: {game.score}")
-        print("Thanks for playing Enhanced Snake!")
->>>>>>> d3f5933d
 
 if __name__ == "__main__":
     main()